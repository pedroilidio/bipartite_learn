"""
This module gathers tree-based methods, including decision, regression and
randomized trees, adapted from sklearn for bipartite training data.
"""

# Author: Pedro Ilidio <pedrilidio@gmail.com>
# Adapted from scikit-learn.
#
# License: BSD 3 clause

from numbers import Integral, Real
import copy
from abc import ABCMeta
from abc import abstractmethod
from math import ceil
from typing import Type

import numpy as np
from scipy.sparse import issparse

from sklearn.base import is_classifier
from sklearn.utils import check_random_state
from sklearn.utils.validation import (
    _check_sample_weight,
    _is_arraylike_not_scalar,
    check_is_fitted,
)
from sklearn.utils import compute_sample_weight
from sklearn.utils.multiclass import check_classification_targets

from sklearn.utils._param_validation import Interval, StrOptions, Hidden

from sklearn.tree._criterion import Criterion
from sklearn.tree._tree import Tree
from sklearn.tree._classes import (
    DENSE_SPLITTERS, CRITERIA_CLF, CRITERIA_REG, DecisionTreeRegressor,
    DecisionTreeClassifier,
)
from sklearn.tree._tree import DTYPE, DOUBLE

from sklearn.tree._classes import BaseDecisionTree
from ..base import BaseMultipartiteEstimator
from ._nd_tree import DepthFirstTreeBuilder2D
from ._nd_criterion import (
    BipartiteCriterion,
<<<<<<< HEAD
    SquaredErrorGSO,
    FriedmanGSO,
    GMO,
    GMOSA,
=======
    BipartiteSquaredError,
    BipartiteFriedman,
    PBCTCriterionWrapper,
    PBCTCriterionWrapperSA,
>>>>>>> d2a145e5
)
from ._nd_splitter import BipartiteSplitter
from ..melter import row_cartesian_product
from ..utils import check_similarity_matrix, _X_is_multipartite
from ._axis_criterion import AxisMSE, AxisFriedmanMSE, AxisGini, AxisEntropy
from ._splitter_factory import make_2d_splitter


__all__ = [
    "BipartiteDecisionTreeRegressor",
    "BipartiteExtraTreeRegressor",
    "BipartiteDecisionTreeClassifier",
    "BipartiteExtraTreeClassifier",
]


# =============================================================================
# Types and constants
# =============================================================================

SPARSE_SPLITTERS = {}


# Stablish adequate pairs of criteria and bipartite adapters.
BIPARTITE_CRITERIA = {
    "gso": {
        "regression": {
<<<<<<< HEAD
            "squared_error": (SquaredErrorGSO, CRITERIA_REG['squared_error']),
            "friedman_mse": (FriedmanGSO, CRITERIA_REG['friedman_mse']),
=======
            "squared_error": (BipartiteSquaredError, CRITERIA_REG['squared_error']),
            "friedman_mse": (BipartiteFriedman, CRITERIA_REG['friedman_mse']),
>>>>>>> d2a145e5
        },
        "classification": {},
    },
    "gmo": {
        "regression": {
<<<<<<< HEAD
            "squared_error": (GMO, AxisMSE),
            "friedman_mse": (GMO, AxisFriedmanMSE),
        },
        "classification": {
            "gini": (GMO, AxisGini),
            "entropy": (GMO, AxisEntropy),
            "log_loss": (GMO, AxisEntropy),
        },
    },
    "gmosa": {
        "regression": {
            "squared_error": (GMOSA, AxisMSE),
            "friedman_mse": (GMOSA, AxisFriedmanMSE),
        },
        "classification": {
            "gini": (GMOSA, AxisGini),
            "entropy": (GMOSA, AxisEntropy),
            "log_loss": (GMOSA, AxisEntropy),
=======
            "squared_error": (PBCTCriterionWrapper, AxisMSE),
            "friedman_mse": (PBCTCriterionWrapper, AxisFriedmanMSE),
        },
        "classification": {
            "gini": (PBCTCriterionWrapper, AxisGini),
            "entropy": (PBCTCriterionWrapper, AxisEntropy),
            "log_loss": (PBCTCriterionWrapper, AxisEntropy),
        },
    },
    "local_multioutput_sa": {
        "regression": {
            "squared_error": (PBCTCriterionWrapperSA, AxisMSE),
            "friedman_mse": (PBCTCriterionWrapperSA, AxisFriedmanMSE),
        },
        "classification": {
            "gini": (PBCTCriterionWrapperSA, AxisGini),
            "entropy": (PBCTCriterionWrapperSA, AxisEntropy),
            "log_loss": (PBCTCriterionWrapperSA, AxisEntropy),
>>>>>>> d2a145e5
        },
    },
}


def _get_criterion_classes(
    *,
    adapter: str,
    criterion: str,
    is_classification: bool,
) -> tuple[Type[BipartiteCriterion], Type[Criterion]]:

    adapter_options = BIPARTITE_CRITERIA.get(adapter)
    if adapter_options is None:
        raise ValueError(
            f"Unrecognized bipartite adapter {adapter!r}. Valid "
            f"options are: {', '.join(map(repr, BIPARTITE_CRITERIA.keys()))}."
        )

    clf_or_reg = "classification" if is_classification else "regression"
    result = adapter_options[clf_or_reg].get(criterion)

    if result is None:
        criterion_options = (
            CRITERIA_CLF.keys() if is_classification else CRITERIA_REG.keys()
        )
        if criterion in criterion_options:
            raise NotImplementedError(
                f"Bipartite adapter {adapter!r} does not support "
                f"{criterion!r} criterion yet (PRs are welcome). Implemented "
                f"{clf_or_reg} criterion options for {adapter!r} are: "
                + ', '.join(map(repr, adapter_options.keys()))
            )
        raise ValueError(
            f"Unrecognized {criterion!r} criterion for {clf_or_reg}. Valid "
            f"{clf_or_reg} criterion options are: "
            + ', '.join(map(repr, criterion_options))
        )
    
    return result


def _normalize_weights(weights, pred):
    not_nan = ~np.isnan(pred)
    valid_weights = not_nan * weights

    # If a row contains a 1-valued weight, set the others weights of
    # that row to 0 (simmilarity == 1 means identity).
    is_known = (valid_weights == 1.).any(axis=1).reshape(-1)
    known_weights = valid_weights[is_known]
    known_weights[known_weights != 1.] = 0.

    # Fall back to uniform weights if weight sum is 0
    all_zero = (valid_weights == 0.).all(axis=1).reshape(-1)
    valid_weights[all_zero] = not_nan[all_zero]

    valid_weights /= valid_weights.sum(axis=1, keepdims=True)

    return valid_weights


# =============================================================================
# Base bipartite decision tree
# =============================================================================


class BaseBipartiteDecisionTree(BaseMultipartiteEstimator, BaseDecisionTree,
                                metaclass=ABCMeta):
    """Base class for bipartite decision trees.

    Warning: This class should not be used directly.
    Use derived classes instead.
    """

    _parameter_constraints: dict = BaseDecisionTree._parameter_constraints | {
        "splitter": [StrOptions({"best", "random"}), Hidden(BipartiteSplitter)],
        "min_rows_split": [
            # min value is not 2 to still allow splitting on the other axis.
            Interval(Integral, 1, None, closed="left"),
            Interval(Real, 0.0, 1.0, closed="right"),
        ],
        "min_cols_split": [
            # min value is not 2 to still allow splitting on the other axis.
            Interval(Integral, 1, None, closed="left"),
            Interval(Real, 0.0, 1.0, closed="right"),
        ],
        "min_rows_leaf": [
            Interval(Integral, 1, None, closed="left"),
            Interval(Real, 0.0, 1.0, closed="neither"),
        ],
        "min_cols_leaf": [
            Interval(Integral, 1, None, closed="left"),
            Interval(Real, 0.0, 1.0, closed="neither"),
        ],
        "min_row_weight_fraction_leaf": [
            Interval(Real, 0.0, 0.5, closed="both"),
        ],
        "min_col_weight_fraction_leaf": [
            Interval(Real, 0.0, 0.5, closed="both")
        ],
        "max_row_features": [
            Interval(Integral, 1, None, closed="left"),
            Interval(Real, 0.0, 1.0, closed="right"),
            StrOptions({"sqrt", "log2"}),
            None,
        ],
        "max_col_features": [
            Interval(Integral, 1, None, closed="left"),
            Interval(Real, 0.0, 1.0, closed="right"),
            StrOptions({"sqrt", "log2"}),
            None,
        ],
        "bipartite_adapter": [
<<<<<<< HEAD
            StrOptions({"gso", "gmo", "gmosa"}),
=======
            StrOptions({
                "global_single_output",
                "local_multioutput",
                "local_multioutput_sa",
            }),
>>>>>>> d2a145e5
        ],
        "prediction_weights": [
            "array-like",
            StrOptions({
                "precomputed",
                "leaf_uniform",
                "uniform",
                "raw",
                "square",
                "softmax",
            }),
            Hidden(StrOptions({"gmosa"})),
            callable,
            None,
        ],
    }

    @abstractmethod
    def __init__(
        self,
        *,
        criterion,
        splitter,
        max_depth,
        min_samples_split,
        min_samples_leaf,
        min_weight_fraction_leaf,
        max_features,
        max_leaf_nodes,
        random_state,
        min_impurity_decrease,
        class_weight=None,
        ccp_alpha=0.0,
        # Bipartite parameters:
        min_rows_split=1,  # Not 2, to still allow splitting on the other axis
        min_cols_split=1,
        min_rows_leaf=1,
        min_cols_leaf=1,
        min_row_weight_fraction_leaf=0.0,
        min_col_weight_fraction_leaf=0.0,
        max_row_features=None,
        max_col_features=None,
        bipartite_adapter="gso",
        prediction_weights=None,
    ):
        self.criterion = criterion
        self.splitter = splitter
        self.max_depth = max_depth
        self.min_samples_split = min_samples_split
        self.min_samples_leaf = min_samples_leaf
        self.min_weight_fraction_leaf = min_weight_fraction_leaf
        self.max_features = max_features
        self.max_leaf_nodes = max_leaf_nodes
        self.random_state = random_state
        self.min_impurity_decrease = min_impurity_decrease
        self.class_weight = class_weight
        self.ccp_alpha = ccp_alpha
        self.min_rows_split = min_rows_split
        self.min_cols_split = min_cols_split
        self.min_rows_leaf = min_rows_leaf
        self.min_cols_leaf = min_cols_leaf
        self.min_row_weight_fraction_leaf = min_row_weight_fraction_leaf
        self.min_col_weight_fraction_leaf = min_col_weight_fraction_leaf
        self.max_row_features = max_row_features
        self.max_col_features = max_col_features
        self.bipartite_adapter = bipartite_adapter
        self.prediction_weights = prediction_weights

    def fit(self, X, y, sample_weight=None, check_input=True):
        self._validate_params()
        random_state = check_random_state(self.random_state)

        if check_input:
            # Need to validate separately here.
            # We can't pass multi_output=True because that would allow y to be
            # csr.
            check_X_params = dict(dtype=DTYPE, accept_sparse="csc")
            check_y_params = dict(dtype=None, ensure_2d=False)
            X, y = self._validate_data(
                X, y, validate_separately=(check_X_params, check_y_params)
            )
            for ax in range(len(X)):
                if issparse(X[ax]):
                    X[ax].sort_indices()

                    if (X[ax].indices.dtype != np.intc
                            or X[ax].indptr.dtype != np.intc):
                        raise ValueError(
                            "No support for np.int64 index based sparse matrices"
                        )

            if self.criterion == "poisson":
                if np.any(y < 0):
                    raise ValueError(
                        "Some value(s) of y are negative which is"
                        " not allowed for Poisson regression."
                    )
                if np.sum(y) <= 0:
                    raise ValueError(
                        "Sum of y is not positive which is "
                        "necessary for Poisson regression."
                    )

        if y.shape[0] != len(X[0]) or y.shape[1] != len(X[1]):
            raise ValueError(
                f"Interaction matrix shape {y.shape=} does not match number "
                f"of samples {(len(X[0]),len(X[1]))=}"
            )

        # Determine output settings
        # n_samples, self.n_features_in_ = X.shape
        n_samples = y.size
        n_rows, n_cols = y.shape
        self._n_rows_fit = n_rows
        self.n_row_features_in_ = X[0].shape[1]
        self.n_col_features_in_ = X[1].shape[1]
        self.n_features_in_ = self.n_row_features_in_ + self.n_col_features_in_

        # self.n_outputs_ = y.shape[-1]  # TODO: implement multi-output (3D y).
        self.n_outputs_ = 1

<<<<<<< HEAD
        if self.bipartite_adapter == "gmo":
=======
        if self.bipartite_adapter == "local_multioutput":
>>>>>>> d2a145e5
            # The Criterion initially generates one output for each y row and
            # y column, with a bunch of np.nan to indicate samples not in the
            # node. These values are then processed by predict to yield a
            # single output.
            n_raw_outputs = n_rows + n_cols
            if self.prediction_weights == "raw":
                self.n_outputs_ = n_raw_outputs
        else:
            n_raw_outputs = self.n_outputs_

        self._n_raw_outputs = n_raw_outputs
        self.n_row_classes_ = self.n_col_classes_ = None

        is_classification = is_classifier(self)

        y = np.atleast_1d(y)
        expanded_class_weight_rows = None
        expanded_class_weight_cols = None

        if y.ndim == 1:
            # reshape is necessary to preserve the data contiguity against vs
            # [:, np.newaxis] that does not.
            y = np.reshape(y, (-1, 1))

        if is_classification:
            check_classification_targets(y)
            y = np.copy(y)

            self.classes_ = []
            self.n_classes_ = []

            if self.class_weight is not None:
                y_original = np.copy(y)

            # Columns do not represent different outputs anymore
            # for k in range(self.n_outputs_):
            classes, y = np.unique(y, return_inverse=True)
            y = y.reshape(n_rows, n_cols)
            self.classes_ = np.tile(classes, (self._n_raw_outputs, 1))
            self.n_classes_ = np.repeat(classes.shape[0], self._n_raw_outputs)

            if self._n_raw_outputs == 1:
                self.n_row_classes_ = self.n_col_classes_ = self.n_classes_
            else:
                self.n_row_classes_ = self.n_classes_[:n_rows]
                self.n_col_classes_ = self.n_classes_[n_rows:]

            if self.class_weight is not None:
                expanded_class_weight_rows = compute_sample_weight(
                    self.class_weight, y_original
                )
                expanded_class_weight_cols = compute_sample_weight(
                    self.class_weight, y_original.T
                )

        if getattr(y, "dtype", None) != DOUBLE or not y.flags.contiguous:
            y = np.ascontiguousarray(y, dtype=DOUBLE)

        max_depth = np.iinfo(
            np.int32).max if self.max_depth is None else self.max_depth

        if isinstance(self.min_samples_leaf, Integral):
            min_samples_leaf = self.min_samples_leaf
        else:  # float
            min_samples_leaf = int(ceil(self.min_samples_leaf * n_samples))

        # Bipartite validation
        if isinstance(self.min_rows_leaf, Integral):
            min_rows_leaf = self.min_rows_leaf
        else:  # float
            min_rows_leaf = int(ceil(self.min_rows_leaf * n_rows))
        if isinstance(self.min_cols_leaf, Integral):
            min_cols_leaf = self.min_cols_leaf
        else:  # float
            min_cols_leaf = int(ceil(self.min_cols_leaf * n_cols))

        if isinstance(self.min_samples_split, Integral):
            min_samples_split = self.min_samples_split
        else:  # float
            min_samples_split = int(ceil(self.min_samples_split * n_samples))
            min_samples_split = max(2, min_samples_split)

        # Bipartite validation
        if isinstance(self.min_rows_split, Integral):
            min_rows_split = self.min_rows_split
        else:  # float
            min_rows_split = int(ceil(self.min_rows_split * n_rows))
        if isinstance(self.min_cols_split, Integral):
            min_cols_split = self.min_cols_split
        else:  # float
            min_cols_split = int(ceil(self.min_cols_split * n_cols))

        # TODO: Not implemented. Would have to dynamically change each
        #       splitter's max_features so that the total features selected
        #       considering both axes is constant.
        if self.max_features not in (None, 1.0):
            raise NotImplementedError(
                "Using 'max_features' values other than 1.0 or None is not "
                "implemented. You can use the 'max_row_features' and "
                "'max_col_features' parameters to achieve similar effect."
            )
        max_features = self.n_features_in_

        # if isinstance(self.max_features, str):
        #     if self.max_features == "sqrt":
        #         max_features = max(1, int(np.sqrt(self.n_features_in_)))
        #     elif self.max_features == "log2":
        #         max_features = max(1, int(np.log2(self.n_features_in_)))
        # elif self.max_features is None:
        #     max_features = self.n_features_in_
        # elif isinstance(self.max_features, Integral):
        #     max_features = self.max_features
        # else:  # float
        #     if self.max_features > 0.0:
        #         max_features = \
        #             max(1, int(self.max_features * self.n_features_in_))
        #     else:
        #         max_features = 0

        # Bipartite validation
        if isinstance(self.max_row_features, str):
            if self.max_row_features == "sqrt":
                max_row_features = max(
                    1, int(np.sqrt(self.n_row_features_in_)))
            elif self.max_row_features == "log2":
                max_row_features = max(
                    1, int(np.log2(self.n_row_features_in_)))
        elif self.max_row_features is None:
            max_row_features = self.n_row_features_in_
        elif isinstance(self.max_row_features, Integral):
            max_row_features = self.max_row_features
        else:  # float
            if self.max_row_features > 0.0:
                max_row_features = \
                    max(1, int(self.max_row_features * self.n_row_features_in_))
            else:
                max_row_features = 0

        if isinstance(self.max_col_features, str):
            if self.max_col_features == "sqrt":
                max_col_features = max(
                    1, int(np.sqrt(self.n_col_features_in_)))
            elif self.max_col_features == "log2":
                max_col_features = max(
                    1, int(np.log2(self.n_col_features_in_)))
        elif self.max_col_features is None:
            max_col_features = self.n_col_features_in_
        elif isinstance(self.max_col_features, Integral):
            max_col_features = self.max_col_features
        else:  # float
            if self.max_col_features > 0.0:
                max_col_features = \
                    max(1, int(self.max_col_features * self.n_col_features_in_))
            else:
                max_col_features = 0

        self.max_features_ = max_features
        self.max_row_features_ = max_row_features
        self.max_col_features_ = max_col_features

        max_leaf_nodes = -1 if self.max_leaf_nodes is None else self.max_leaf_nodes

        if sample_weight is not None:
            row_weight = sample_weight[:n_rows]
            col_weight = sample_weight[n_rows:]
            row_weight = _check_sample_weight(row_weight, X[0], DOUBLE)
            col_weight = _check_sample_weight(col_weight, X[1], DOUBLE)

        if expanded_class_weight_rows is not None:
            if sample_weight is not None:
                row_weight = row_weight * expanded_class_weight_rows
            else:
                row_weight = expanded_class_weight_rows

        if expanded_class_weight_cols is not None:
            if sample_weight is not None:
                col_weight = col_weight * expanded_class_weight_cols
            else:
                col_weight = expanded_class_weight_cols

        # Take advantage that row_weight and col_weight were checked.
        if sample_weight is not None:
            sample_weight = np.hstack([row_weight, col_weight])

        # Set min_weight_leaf from min_weight_fraction_leaf
        if sample_weight is None:
            row_weight_sum = n_rows
            col_weight_sum = n_cols
        else:
            row_weight_sum = np.sum(row_weight)
            col_weight_sum = np.sum(col_weight)

        min_row_weight_leaf = self.min_row_weight_fraction_leaf * row_weight_sum
        min_col_weight_leaf = self.min_col_weight_fraction_leaf * col_weight_sum

        min_weight_leaf = \
            self.min_weight_fraction_leaf * (row_weight_sum * col_weight_sum)

<<<<<<< HEAD
        if self.bipartite_adapter == 'gmo':
=======
        if self.bipartite_adapter == 'local_multioutput':
>>>>>>> d2a145e5
            if _is_arraylike_not_scalar(self.prediction_weights):
                if self.prediction_weights.ndim != 1:
                    raise ValueError(
                        "If an array, 'prediction_weights' must be "
                        "one-dimensional. Received "
                        f"{self.prediction_weights.shape = }."
                    )
                if self.prediction_weights.size != n_raw_outputs:
                    raise ValueError(
                        "If an array, prediction_weights must be of "
                        f"length = {n_rows + n_cols = }. Received "
                        f"{len(self.prediction_weights) = }."
                    )

            elif (
<<<<<<< HEAD
                self.prediction_weights in (
                    None, "uniform", "precomputed", "square", "softmax",
                )
=======
                self.prediction_weights in (None, "uniform", "precomputed")
>>>>>>> d2a145e5
                or callable(self.prediction_weights)
            ):
                for Xi in X:
                    check_similarity_matrix(Xi, symmetry_exception=True)
        
<<<<<<< HEAD
        # bipartite_adapter == "gso" or "gmosa"
=======
        # bipartite_adapter == "global_single_output" or "local_multioutput_sa"
>>>>>>> d2a145e5
        else:
            if is_classifier(self):
                raise NotImplementedError(  # TODO
                    "bipartite_adapter='gso' currently only "
                    f"supports regression. Received {self.criterion=!r}. "
                    "Notice, however, that the 'squared_error' criterion "
                    "corresponds to the Gini impurity when targets are binary."
                )
            if self.prediction_weights is not None:
                raise NotImplementedError(  # TODO
                    "prediction_weights are only implemented for "
                    "bipartite_adapter='gmo' and must be set to "
                    "'None' otherwise."
                )

        if is_classifier(self):
            self.tree_ = Tree(
                self.n_features_in_,
                self.n_classes_,
                n_raw_outputs,
            )
        else:
            self.tree_ = Tree(
                self.n_features_in_,
                # TODO(sklearn): tree shouldn't need this in this case
                np.array([1] * n_raw_outputs, dtype=np.intp),
                n_raw_outputs,
            )

        if self.bipartite_adapter == "gso":
            ax_n_outputs = 1
        else:
            ax_n_outputs = (n_cols, n_rows)

        splitter = self._make_splitter(
            X=X,
            n_samples=(n_rows, n_cols),
            n_outputs=ax_n_outputs,
            n_classes=(self.n_col_classes_, self.n_row_classes_),
            min_samples_leaf=min_samples_leaf,
            min_weight_leaf=min_weight_leaf,
            ax_max_features=(max_row_features, max_col_features),
            ax_min_samples_leaf=(min_rows_leaf, min_cols_leaf),
            ax_min_weight_leaf=(min_row_weight_leaf, min_col_weight_leaf),
            random_state=random_state,
        )

        # Use BestFirst if max_leaf_nodes given; use DepthFirst otherwise
        if max_leaf_nodes < 0:
            builder = DepthFirstTreeBuilder2D(
                splitter,
                min_samples_split=min_samples_split,
                min_samples_leaf=min_samples_leaf,
                min_weight_leaf=min_weight_leaf,
                max_depth=max_depth,
                min_impurity_decrease=self.min_impurity_decrease,
                # Bipartite parameters
                min_rows_split=min_rows_split,
                min_rows_leaf=min_rows_leaf,
                min_row_weight_leaf=min_row_weight_leaf,
                min_cols_split=min_cols_split,
                min_cols_leaf=min_cols_leaf,
                min_col_weight_leaf=min_col_weight_leaf,
            )
        else:
            raise NotImplementedError("Pleaase set max_leaf_nodes=None")
            builder = BestFirstTreeBuilder(
                splitter,
                min_samples_split,
                min_samples_leaf,
                min_weight_leaf,
                max_depth,
                max_leaf_nodes,
                self.min_impurity_decrease,
            )

        builder.build(self.tree_, X, y, sample_weight)

        if self.n_outputs_ == 1 and is_classifier(self):
            self.n_classes_ = self.n_classes_[0]
            self.classes_ = self.classes_[0]

        self._prune_tree()

        return self

    # TODO: implement signature consistent to monopartite semisupervised tree
    def _make_splitter(
        self,
        *,
        X,
        n_outputs,
        n_classes,
        n_samples,
        min_samples_leaf,
        min_weight_leaf,
        ax_max_features,
        ax_min_samples_leaf,
        ax_min_weight_leaf,
        random_state,
    ):
        if isinstance(self.splitter, BipartiteSplitter):
            # Make a deepcopy in case the splitter has mutable attributes that
            # might be shared and modified concurrently during parallel fitting
            return copy.deepcopy(self.splitter)

        bipartite_adapter = self.bipartite_adapter
        criterion = self.criterion

        if isinstance(criterion, str) and isinstance(bipartite_adapter, str):
            bipartite_adapter, criterion = _get_criterion_classes(
                adapter=bipartite_adapter,
                criterion=criterion,
                is_classification=is_classifier(self),
            )
        elif isinstance(criterion, str) or isinstance(bipartite_adapter, str):
            raise ValueError(
                "Either both or none of criterion and bipartite_adapter params"
                " must be strings."
            )
        else:  # Criterion instance or subclass
            criterion = copy.deepcopy(criterion)

        splitter = self.splitter

        # User is able to specify a splitter for each axis
        if not isinstance(splitter, (tuple, list)):
            splitter = [splitter, splitter]
        for ax in range(2):
            if isinstance(splitter[ax], str):
                if issparse(X[ax]):
                    splitter[ax] = SPARSE_SPLITTERS[splitter[ax]]
                else:
                    splitter[ax] = DENSE_SPLITTERS[splitter[ax]]
            else:  # is a Splitter instance
                splitter[ax] = copy.deepcopy(splitter[ax])

        splitter = make_2d_splitter(
            splitters=splitter,
            criteria=criterion,
            n_outputs=n_outputs,
            n_classes=n_classes,
            n_samples=n_samples,
            max_features=ax_max_features,
            min_samples_leaf=min_samples_leaf,
            min_weight_leaf=min_weight_leaf,
            ax_min_samples_leaf=ax_min_samples_leaf,
            ax_min_weight_leaf=ax_min_weight_leaf,
            random_state=random_state,
            criterion_wrapper_class=bipartite_adapter,
        )

        return splitter

    def predict(self, X, check_input=True):
        check_is_fitted(self)
        X = self._validate_X_predict(X, check_input)
        proba = self.tree_.predict(X)
        n_samples = X.shape[0]

<<<<<<< HEAD
        if self.bipartite_adapter == "gmo":
=======
        # TODO: weighted outputs for global_single_output adapter?
        if self.bipartite_adapter == "local_multioutput":
>>>>>>> d2a145e5
            proba = self._weight_raw_predictions(X, proba)

        # Classification
        if is_classifier(self):
            if self.n_outputs_ == 1:
                return self.classes_.take(np.argmax(proba, axis=-1), axis=0)

            else:
                class_type = self.classes_[0].dtype
                predictions = np.zeros(
                    (n_samples, self.n_outputs_), dtype=class_type)
                for k in range(self.n_outputs_):
                    predictions[:, k] = self.classes_[k].take(
                        np.argmax(proba[:, k], axis=1), axis=0
                    )

                return predictions

        # Regression
        else:
            if self.n_outputs_ == 1:
                return proba[:, 0]
            else:
                return proba[:, :, 0]

    def _validate_X_predict(self, X, check_input):
        """Validate the training data on predict (probabilities)."""
        if _X_is_multipartite(X):
            X = row_cartesian_product(X)

        return super()._validate_X_predict(X, check_input)

    def _weight_raw_predictions(self, X, pred):
        # Check prediction weights
        if self.prediction_weights == "raw":
            return pred
        if self.prediction_weights == "gmosa":
            return np.nanmean(pred[:, :self._n_rows_fit], axis=1)
        if self.prediction_weights in (None, "uniform"):
            # Lines with known instances will only use the output corresponding
            # to its index in the training set.
            weights = (X == 1.).astype(DTYPE)
        elif self.prediction_weights == "precomputed":
            weights = X
        elif self.prediction_weights == "square":
            weights = np.square(X)
        elif self.prediction_weights == "softmax":
            weights = np.exp(X)
        elif _is_arraylike_not_scalar(self.prediction_weights):
            weights = self.prediction_weights.reshape(1, -1)
        elif callable(self.prediction_weights):
            weights = self.prediction_weights(X)
            if weights.shape != X.shape:
                raise ValueError(
                    "Callable prediction_weights must return an array with the"
                    " same shape as its input. Received "
                    f"{weights.shape=} from {X.shape=}."
                )
        else:
            raise ValueError(
                "Invalid prediction_weights option: "
                f"{self.prediction_weights!r}."
            )

        weights = weights.reshape(pred.shape)
        row_weights, col_weights = np.hsplit(weights, [self._n_rows_fit])
        row_pred, col_pred = np.hsplit(pred, [self._n_rows_fit])
        row_weights = _normalize_weights(row_weights, row_pred)
        col_weights = _normalize_weights(col_weights, col_pred)

        row_final_pred = np.nansum(row_weights * row_pred, axis=1)
        col_final_pred = np.nansum(col_weights * col_pred, axis=1)

        return (row_final_pred + col_final_pred) / 2


# =============================================================================
# Public estimators
# =============================================================================


class BipartiteDecisionTreeRegressor(
    BaseBipartiteDecisionTree,
    DecisionTreeRegressor,
    RegressorMixin,
):
    """Decision tree regressor tailored to bipartite input.

    Implements optimized global single output (GSO) and multi-output (GMO)
    trees for interaction prediction. The latter is proposed by [1] under the
    name of Predictive Bi-Clustering Trees. The former implements an optimzied
    algorithm for growing GSO trees, which consider concatenated pairs of row
    and column instances in a bipartite dataset as the actual intances.

    GSO trees (bipartite_adapter="gso") will yield the exactly
    same tree structure as if all possible combinations of row and column
    instances were provided to a usual sklearn.DecisionTreeRegressor, but
    in much sorter time.

    See [1] and [2] and also the User Guide. (TODO)

    Parameters
    ----------
    criterion : {"squared_error", "friedman_mse"}, default="squared_error"
        The function to measure the quality of a split. Supported criteria
        are "squared_error" for the mean squared error, which is equal to
        variance reduction as feature selection criterion and minimizes the L2
        loss using the mean of each terminal node and "friedman_mse", which uses
        mean squared error with Friedman's improvement score for potential
        splits.

    splitter : {"best", "random"}, default="best"
        The strategy used to choose the split at each node. Supported
        strategies are "best" to choose the best split and "random" to choose
        the best random split.

    max_depth : int, default=None
        The maximum depth of the tree. If None, then nodes are expanded until
        all leaves are pure or until all leaves contain less than
        min_samples_split samples.

    min_samples_split : int or float, default=2
        The minimum number of samples required to split an internal node:

        - If int, then consider `min_samples_split` as the minimum number.
        - If float, then `min_samples_split` is a fraction and
          `ceil(min_samples_split * n_samples)` are the minimum
          number of samples for each split.

    min_rows_split : int or float, default=1
        The minimum number of row samples required to split an internal node.
        Analogous to ``min_samples_leaf``.

    min_cols_split : int or float, default=1
        The minimum number of column samples required to split an internal node.
        Analogous to ``min_samples_leaf``.

    min_samples_leaf : int or float, default=1
        The minimum number of samples required to be at a leaf node.
        A split point at any depth will only be considered if it leaves at
        least ``min_samples_leaf`` training samples in each of the left and
        right branches.  This may have the effect of smoothing the model,
        especially in regression.

        - If int, then consider `min_samples_leaf` as the minimum number.
        - If float, then `min_samples_leaf` is a fraction and
          `ceil(min_samples_leaf * n_samples)` are the minimum
          number of samples for each node.

    min_rows_leaf : int or float, default=1
        The minimum number of row samples required to be at a leaf node.
        Analogous to ``min_samples_leaf``.

    min_cols_leaf : int or float, default=1
        The minimum number of column samples required to be at a leaf node.
        Analogous to ``min_samples_leaf``.

    min_weight_fraction_leaf : float, default=0.0
        The minimum weighted fraction of the sum total of weights (of all
        the input samples) required to be at a leaf node. Samples have
        equal weight when sample_weight is not provided.

    min_row_weight_fraction_leaf : float, default=0.0
        The minimum weighted fraction of the sum total of row weights (of all
        the input rows) required to be at a leaf node. Rows have
        equal weight when sample_weight is not provided.

    min_col_weight_fraction_leaf : float, default=0.0
        The minimum weighted fraction of the sum total of column weights (of
        all the input columns) required to be at a leaf node. Columns have
        equal weight when sample_weight is not provided.

    max_row_features : int, float or {"auto", "sqrt", "log2"}, default=None
        The number of features to consider when looking for the best split:

        - If int, then consider `max_row_features` features at each row split.
        - If float, then `max_row_features` is a fraction and
          `int(max_row_features * n_row_features)` features are considered at
          each split.
        - If "auto", then `max_row_features=n_row_features`.
        - If "sqrt", then `max_row_features=sqrt(n_row_features)`.
        - If "log2", then `max_row_features=log2(n_row_features)`.
        - If None or 1.0, then `max_row_features=n_row_features`.

        Note: the search for a split does not stop until at least one
        valid partition of the node samples is found, even if it requires to
        effectively inspect more than ``max_row_features`` row features.

    max_col_features : int, float or {"auto", "sqrt", "log2"}, default=None
        Analogous to `max_row_features`, but for column features.

    random_state : int, RandomState instance or None, default=None
        Controls the randomness of the estimator. The features are always
        randomly permuted at each split, even if ``splitter`` is set to
        ``"best"``. When ``max_(row/col)_features < n_(row/col)_features``,
        the algorithm will select ``max_(row/col)_features`` at random at each
        split before finding the best split among them. But the best found
        split may vary across different runs, even if
        ``max_(row/col)_features=n_(row/col)_features``. That is the case, if
        the improvement of the criterion is identical for several splits and
        one split has to be selected at random. To obtain a deterministic
        behaviour during fitting, ``random_state`` has to be fixed to an
        integer.  See :term:`Glossary <random_state>` for details.

    max_leaf_nodes : int, default=None
        Grow a tree with ``max_leaf_nodes`` in best-first fashion.
        Best nodes are defined as relative reduction in impurity.
        If None then unlimited number of leaf nodes.

    min_impurity_decrease : float, default=0.0
        A node will be split if this split induces a decrease of the impurity
        greater than or equal to this value.

        The weighted impurity decrease equation is the following::

            N_t / N * (impurity - N_t_R / N_t * right_impurity
                                - N_t_L / N_t * left_impurity)

        where ``N`` is the total number of samples, ``N_t`` is the number of
        samples at the current node, ``N_t_L`` is the number of samples in the
        left child, and ``N_t_R`` is the number of samples in the right child.

        ``N``, ``N_t``, ``N_t_R`` and ``N_t_L`` all refer to the weighted sum,
        if ``sample_weight`` is passed.

    ccp_alpha : non-negative float, default=0.0
        Complexity parameter used for Minimal Cost-Complexity Pruning. The
        subtree with the largest cost complexity that is smaller than
        ``ccp_alpha`` will be chosen. By default, no pruning is performed. See
        :ref:`minimal_cost_complexity_pruning` for details.
    
    bipartite_adapter : {"gso", "gmo", "gmosa"}, default="gso"
        Which strategy to employ when searching for the best split. The global
        single-output strategy ("gso") is equivalent to grow a tree on all
        combinations of row samples with column samples and their corresponding
        label: x = [*X[0][i], *X[1][j]], y = Y[i, j] for all i and j. However,
        an optimized algorithm allows for these trees to exploit the bipartite
        dataset directly and grow much faster than a naive implementation of
        this idea. 

        The splitting procedure of the global multi-output strategy ("gmo"),
        differently than the GSO adaptation, treats each sample on the other
        axis as a different output: hen splitting on y rows, each column is an
        output, when splitting on columns, each row is a different output.

        In other words, while GMO calculates impurity as a deviance metric
        (call it d) relative to each output's mean ((d(y[i, j], y.mean(0)).mean(0)),
        the GSO adaptation uses deviance relative to the total average label:
        (d(y[i, j], y.mean()).mean().

        The GMO strategy with single label average ("gmosa") works exactly the
        same as explained for GMO, but assumes the tree's output value will be
        y_leaf.mean(). Using "gmo" allows for combining each column or row of
        the leaf's partition in multiple ways (see the `prediction_weights`
        parameter), but results in much larger memory usage, since all outputs
        must be stored. Using "gmosa" solves this memory issue by storing only
        the leaf total average in each node, at the cost of loosing the ability
        to specify prediction weights.

        See [1] for more information.
        
    prediction_weights : {"uniform", "raw", "precomputed", "square", "softmax"\
            }, 1D-array or callable, default="uniform"
        Determines how to compute the final predicted value. Initially, all
        predictions for each row and column instance from the training set that
        share the leaf node with the predicting sample are obtained.

        - "raw" instructs to return this vector, with a value for each training
          row and training column, and `np.nan` for instances not in the same
          leaf.
        - "uniform" returns the mean value of the leaf for new instances but,
          for instances present in the training set, it uses the leaf's row or
          column mean corresponding to it. Known instances are recognized by a
          a similarity value of 1. This is the main approach presented by [1],
          named global multi-output (GMO).

        Other options return the weighted average of the leaf values:

        - A 1D-array may be provided to specify training sample weights
          explicitly, with weights for training row samples followed by weights
          for training column samples (length==`sum(y_train.shape)`).
        - "precomputed" instructs the estimator to consider x values as
          similarities to each row and column sample in the training set (row
          similarities followed by column similarities), using them as
          weights to average the leaf outputs.
        - A callable, if provided, takes all the X being predicted and must
          return an array of weights for each predicting sample with the same
          shape as the X array given to predict().
        - "square" is equivalent to `prediction_weights=np.square`.
        - "softmax" is equivalent to `prediction_weights=np.exp`.

    Attributes
    ----------
    feature_importances_ : ndarray of shape (n_features,)
        The feature importances.
        The higher, the more important the feature.
        The importance of a feature is computed as the
        (normalized) total reduction of the criterion brought
        by that feature. It is also known as the Gini importance [4]_.

        Warning: impurity-based feature importances can be misleading for
        high cardinality features (many unique values). See
        :func:`sklearn.inspection.permutation_importance` as an alternative.

    max_row_features_ : int
        The inferred value of max_row_features.

    max_col_features_ : int
        The inferred value of max_col_features.

    n_features_in_ : int
        Number of features seen during :term:`fit`.

    n_row_features_in_ : int
        Number of row features seen during :term:`fit`.

    n_col_features_in_ : int
        Number of column features seen during :term:`fit`.

    feature_names_in_ : ndarray of shape (`n_features_in_`,)
        Names of features seen during :term:`fit`. Defined only when `X`
        has feature names that are all strings.

    n_outputs_ : int
        The number of outputs when ``fit`` is performed.

    tree_ : Tree instance
        The underlying Tree object. Please refer to
        ``help(sklearn.tree._tree.Tree)`` for attributes of Tree object and
        :ref:`sphx_glr_auto_examples_tree_plot_unveil_tree_structure.py`
        for basic usage of these attributes.

    See Also
    --------
    BipartiteExtraTreeRegressor : An extremely randomized bipartite tree
        regressor.
    BipartiteDecisionTreeClassifier : A bipartite decision tree classifier.
    BipartiteExtraTreeClassifier : An extremely randomized bipartite tree
        classifier.
    hypertrees.ensemble.BipartiteExtraTreesClassifier : A bipartite extra-trees
        classifier.
    hypertrees.ensemble.BipartiteExtraTreesRegressor : A bipartite extra-trees
        regressor.
    hypertrees.ensemble.BipartiteRandomForestClassifier : A bipartite random
        forest classifier.
    hypertrees.ensemble.BipartiteRandomForestRegressor : A bipartite random
        forest regressor.

    Notes
    -----
    The default values for the parameters controlling the size of the trees
    (e.g. ``max_depth``, ``min_samples_leaf``, etc.) lead to fully grown and
    unpruned trees which can potentially be very large on some data sets. To
    reduce memory consumption, the complexity and size of the trees should be
    controlled by setting those parameter values.

    References
    ----------
    .. [1] :doi:`Global Multi-Output Decision Trees for interaction prediction \
       <doi.org/10.1007/s10994-018-5700-x>`
       Pliakos, Geurts and Vens, 2018

    .. [2] :doi:`Drug-target interaction prediction with tree-ensemble \
           learning and output space reconstruction \
           <doi.org/10.1186/s12859-020-3379-z>`
           Pliakos and Vens, 2020
    """

    _parameter_constraints: dict = {
        **BaseBipartiteDecisionTree._parameter_constraints,
        "criterion": [
            StrOptions({"squared_error", "friedman_mse"}),
            Hidden(StrOptions({"absolute_error", "poisson"})),
            Hidden(Criterion),
        ],
    }

    def __init__(
        self,
        *,
        criterion="squared_error",
        splitter="best",
        max_depth=None,
        min_samples_split=2,
        min_samples_leaf=1,
        min_weight_fraction_leaf=0.0,
        max_features=None,
        random_state=None,
        max_leaf_nodes=None,
        min_impurity_decrease=0.0,
        ccp_alpha=0.0,
        # Bipartite parameters:
        min_rows_split=1,
        min_cols_split=1,
        min_rows_leaf=1,
        min_cols_leaf=1,
        min_row_weight_fraction_leaf=0.0,
        min_col_weight_fraction_leaf=0.0,
        max_row_features=None,
        max_col_features=None,
        bipartite_adapter="gso",
        prediction_weights=None,
    ):
        super().__init__(
            criterion=criterion,
            splitter=splitter,
            max_depth=max_depth,
            min_samples_split=min_samples_split,
            min_samples_leaf=min_samples_leaf,
            min_weight_fraction_leaf=min_weight_fraction_leaf,
            max_features=max_features,
            max_leaf_nodes=max_leaf_nodes,
            random_state=random_state,
            min_impurity_decrease=min_impurity_decrease,
            ccp_alpha=ccp_alpha,
            # Bipartite parameters:
            min_rows_split=min_rows_split,
            min_cols_split=min_cols_split,
            min_rows_leaf=min_rows_leaf,
            min_cols_leaf=min_cols_leaf,
            min_row_weight_fraction_leaf=min_row_weight_fraction_leaf,
            min_col_weight_fraction_leaf=min_col_weight_fraction_leaf,
            max_row_features=max_row_features,
            max_col_features=max_col_features,
            bipartite_adapter=bipartite_adapter,
            prediction_weights=prediction_weights,
        )

    def fit(self, X, y, sample_weight=None, check_input=True):
        """Build a decision tree regressor from the training set (X, y).

        Parameters
        ----------
        X : list-like of {array-like, sparse matrix} of shapes (n_axis_samples,
            n_axis_features).
            The training input samples for each axis. Internally, it will be
            converted to ``dtype=np.float32`` and if a sparse matrix is provided
            to a sparse ``csc_matrix``.

        y : array-like of shape (n_row_samples, n_col_samples)
            The target values (real . Use ``dtype=np.float64`` and
            ``order='C'`` for maximum efficiency.

        sample_weight : array-like of shape (n_row_samples+n_col_samples,),
            default=None
            Sample weights. If None, then samples are equally weighted. Splits
            that would create child nodes with net zero or negative weight are
            ignored while searching for a split in each node.
            Row sample weights and column sample weights must be provided in
            one concatenated array.

        check_input : bool, default=True
            Allow to bypass several input checking.
            Don't use this parameter unless you know what you do.

        Returns
        -------
        self : BipartiteDecisionTreeRegressor
            Fitted estimator.
        """

        super().fit(
            X,
            y,
            sample_weight=sample_weight,
            check_input=check_input,
        )
        return self


class BipartiteExtraTreeRegressor(BipartiteDecisionTreeRegressor):
    """Extremely randomized trees tailored to bipartite input.

    Implements optimized global single output (GSO) and multi-output (GMO)
    trees for interaction prediction. The latter is proposed by [1] under the
    name of Predictive Bi-Clustering Trees. The former implements an optimzied
    algorithm for growing GSO trees, which consider concatenated pairs of row
    and column instances in a bipartite dataset as the actual intances.

    GSO trees (bipartite_adapter="gso") will yield the exactly
    same tree structure as if all possible combinations of row and column
    instances were provided to a usual sklearn.DecisionTreeRegressor, but
    in much sorter time.

    See [1] and [2] and also the User Guide. (TODO)

    Parameters
    ----------
    criterion : {"squared_error", "friedman_mse"}, default="squared_error"
        The function to measure the quality of a split. Supported criteria
        are "squared_error" for the mean squared error, which is equal to
        variance reduction as feature selection criterion and minimizes the L2
        loss using the mean of each terminal node and "friedman_mse", which uses
        mean squared error with Friedman's improvement score for potential
        splits.

    splitter : {"best", "random"}, default="random"
        The strategy used to choose the split at each node. Supported
        strategies are "best" to choose the best split and "random" to choose
        the best random split.

    max_depth : int, default=None
        The maximum depth of the tree. If None, then nodes are expanded until
        all leaves are pure or until all leaves contain less than
        min_samples_split samples.

    min_samples_split : int or float, default=2
        The minimum number of samples required to split an internal node:

        - If int, then consider `min_samples_split` as the minimum number.
        - If float, then `min_samples_split` is a fraction and
          `ceil(min_samples_split * n_samples)` are the minimum
          number of samples for each split.

    min_rows_split : int or float, default=1
        The minimum number of row samples required to split an internal node.
        Analogous to ``min_samples_leaf``.

    min_cols_split : int or float, default=1
        The minimum number of column samples required to split an internal node.
        Analogous to ``min_samples_leaf``.

    min_samples_leaf : int or float, default=1
        The minimum number of samples required to be at a leaf node.
        A split point at any depth will only be considered if it leaves at
        least ``min_samples_leaf`` training samples in each of the left and
        right branches.  This may have the effect of smoothing the model,
        especially in regression.

        - If int, then consider `min_samples_leaf` as the minimum number.
        - If float, then `min_samples_leaf` is a fraction and
          `ceil(min_samples_leaf * n_samples)` are the minimum
          number of samples for each node.

    min_rows_leaf : int or float, default=1
        The minimum number of row samples required to be at a leaf node.
        Analogous to ``min_samples_leaf``.

    min_cols_leaf : int or float, default=1
        The minimum number of column samples required to be at a leaf node.
        Analogous to ``min_samples_leaf``.

    min_weight_fraction_leaf : float, default=0.0
        The minimum weighted fraction of the sum total of weights (of all
        the input samples) required to be at a leaf node. Samples have
        equal weight when sample_weight is not provided.

    min_row_weight_fraction_leaf : float, default=0.0
        The minimum weighted fraction of the sum total of row weights (of all
        the input rows) required to be at a leaf node. Rows have
        equal weight when sample_weight is not provided.

    min_col_weight_fraction_leaf : float, default=0.0
        The minimum weighted fraction of the sum total of column weights (of
        all the input columns) required to be at a leaf node. Columns have
        equal weight when sample_weight is not provided.

    max_row_features : int, float or {"auto", "sqrt", "log2"}, default=None
        The number of features to consider when looking for the best split:

        - If int, then consider `max_row_features` features at each row split.
        - If float, then `max_row_features` is a fraction and
          `int(max_row_features * n_row_features)` features are considered at
          each split.
        - If "auto", then `max_row_features=n_row_features`.
        - If "sqrt", then `max_row_features=sqrt(n_row_features)`.
        - If "log2", then `max_row_features=log2(n_row_features)`.
        - If None or 1.0, then `max_row_features=n_row_features`.

        Note: the search for a split does not stop until at least one
        valid partition of the node samples is found, even if it requires to
        effectively inspect more than ``max_row_features`` row features.

    max_col_features : int, float or {"auto", "sqrt", "log2"}, default=None
        Analogous to `max_row_features`, but for column features.

    random_state : int, RandomState instance or None, default=None
        Used to pick randomly the max_row_features and max_col_features used at
        each split. See :term:`Glossary <random_state>` for details.

    max_leaf_nodes : int, default=None
        Grow a tree with ``max_leaf_nodes`` in best-first fashion.
        Best nodes are defined as relative reduction in impurity.
        If None then unlimited number of leaf nodes.

    min_impurity_decrease : float, default=0.0
        A node will be split if this split induces a decrease of the impurity
        greater than or equal to this value.

        The weighted impurity decrease equation is the following::

            N_t / N * (impurity - N_t_R / N_t * right_impurity
                                - N_t_L / N_t * left_impurity)

        where ``N`` is the total number of samples, ``N_t`` is the number of
        samples at the current node, ``N_t_L`` is the number of samples in the
        left child, and ``N_t_R`` is the number of samples in the right child.

        ``N``, ``N_t``, ``N_t_R`` and ``N_t_L`` all refer to the weighted sum,
        if ``sample_weight`` is passed.

    ccp_alpha : non-negative float, default=0.0
        Complexity parameter used for Minimal Cost-Complexity Pruning. The
        subtree with the largest cost complexity that is smaller than
        ``ccp_alpha`` will be chosen. By default, no pruning is performed. See
        :ref:`minimal_cost_complexity_pruning` for details.
    
    bipartite_adapter : {"gso", "gmo", "gmosa"}, default="gso"
        Which strategy to employ when searching for the best split. The global
        single-output strategy ("gso") is equivalent to grow a tree on all
        combinations of row samples with column samples and their corresponding
        label: x = [*X[0][i], *X[1][j]], y = Y[i, j] for all i and j. However,
        an optimized algorithm allows for these trees to exploit the bipartite
        dataset directly and grow much faster than a naive implementation of
        this idea. 

        The splitting procedure of the global multi-output strategy ("gmo"),
        differently than the GSO adaptation, treats each sample on the other
        axis as a different output: hen splitting on y rows, each column is an
        output, when splitting on columns, each row is a different output.

        In other words, while GMO calculates impurity as a deviance metric
        (call it d) relative to each output's mean ((d(y[i, j], y.mean(0)).mean(0)),
        the GSO adaptation uses deviance relative to the total average label:
        (d(y[i, j], y.mean()).mean().

        The GMO strategy with single label average ("gmosa") works exactly the
        same as explained for GMO, but assumes the tree's output value will be
        y_leaf.mean(). Using "gmo" allows for combining each column or row of
        the leaf's partition in multiple ways (see the `prediction_weights`
        parameter), but results in much larger memory usage, since all outputs
        must be stored. Using "gmosa" solves this memory issue by storing only
        the leaf total average in each node, at the cost of loosing the ability
        to specify prediction weights.

        See [1] for more information.
        
    prediction_weights : {"uniform", "raw", "precomputed", "square", "softmax"\
            }, 1D-array or callable, default="uniform"
        Determines how to compute the final predicted value. Initially, all
        predictions for each row and column instance from the training set that
        share the leaf node with the predicting sample are obtained.

        - "raw" instructs to return this vector, with a value for each training
          row and training column, and `np.nan` for instances not in the same
          leaf.
        - "uniform" returns the mean value of the leaf for new instances but,
          for instances present in the training set, it uses the leaf's row or
          column mean corresponding to it. Known instances are recognized by a
          a similarity value of 1. This is the main approach presented by [1],
          named global multi-output (GMO).

        Other options return the weighted average of the leaf values:

        - A 1D-array may be provided to specify training sample weights
          explicitly, with weights for training row samples followed by weights
          for training column samples (length==`sum(y_train.shape)`).
        - "precomputed" instructs the estimator to consider x values as
          similarities to each row and column sample in the training set (row
          similarities followed by column similarities), using them as
          weights to average the leaf outputs.
        - A callable, if provided, takes all the X being predicted and must
          return an array of weights for each predicting sample with the same
          shape as the X array given to predict().
        - "square" is equivalent to `prediction_weights=np.square`.
        - "softmax" is equivalent to `prediction_weights=np.exp`.

    Attributes
    ----------
    feature_importances_ : ndarray of shape (n_features,)
        The feature importances.
        The higher, the more important the feature.
        The importance of a feature is computed as the
        (normalized) total reduction of the criterion brought
        by that feature. It is also known as the Gini importance [4]_.

        Warning: impurity-based feature importances can be misleading for
        high cardinality features (many unique values). See
        :func:`sklearn.inspection.permutation_importance` as an alternative.

    max_row_features_ : int
        The inferred value of max_row_features.

    max_col_features_ : int
        The inferred value of max_col_features.

    n_features_in_ : int
        Number of features seen during :term:`fit`.

    n_row_features_in_ : int
        Number of row features seen during :term:`fit`.

    n_col_features_in_ : int
        Number of column features seen during :term:`fit`.

    feature_names_in_ : ndarray of shape (`n_features_in_`,)
        Names of features seen during :term:`fit`. Defined only when `X`
        has feature names that are all strings.

    n_outputs_ : int
        The number of outputs when ``fit`` is performed.

    tree_ : Tree instance
        The underlying Tree object. Please refer to
        ``help(sklearn.tree._tree.Tree)`` for attributes of Tree object and
        :ref:`sphx_glr_auto_examples_tree_plot_unveil_tree_structure.py`
        for basic usage of these attributes.

    See Also
    --------
    BipartiteExtraTreeClassifier : An extremely randomized bipartite tree
        classifier.
    BipartiteDecisionTreeRegressor : A bipartite decision tree regressor.
    BipartiteDecisionTreeClassifier : A bipartite decision tree classifier.
    hypertrees.ensemble.BipartiteExtraTreesClassifier : A bipartite extra-trees
        classifier.
    hypertrees.ensemble.BipartiteExtraTreesRegressor : A bipartite extra-trees
        regressor.
    hypertrees.ensemble.BipartiteRandomForestClassifier : A bipartite random
        forest classifier.
    hypertrees.ensemble.BipartiteRandomForestRegressor : A bipartite random
        forest regressor.
    Notes
    -----
    The default values for the parameters controlling the size of the trees
    (e.g. ``max_depth``, ``min_samples_leaf``, etc.) lead to fully grown and
    unpruned trees which can potentially be very large on some data sets. To
    reduce memory consumption, the complexity and size of the trees should be
    controlled by setting those parameter values.

    References
    ----------
    .. [1] :doi:`Global Multi-Output Decision Trees for interaction prediction \
       <doi.org/10.1007/s10994-018-5700-x>`
       Pliakos, Geurts and Vens, 2018

    .. [2] :doi:`Drug-target interaction prediction with tree-ensemble \
           learning and output space reconstruction \
           <doi.org/10.1186/s12859-020-3379-z>`
           Pliakos and Vens, 2020
    """

    def __init__(
        self,
        *,
        criterion="squared_error",
        # Only difference from BipartiteDecisionTreeRegressor:
        splitter="random",
        max_depth=None,
        min_samples_split=2,
        min_samples_leaf=1,
        min_weight_fraction_leaf=0.0,
        max_features=1.0,
        random_state=None,
        max_leaf_nodes=None,
        min_impurity_decrease=0.0,
        ccp_alpha=0.0,
        # Bipartite parameters:
        min_rows_split=1,
        min_cols_split=1,
        min_rows_leaf=1,
        min_cols_leaf=1,
        min_row_weight_fraction_leaf=0.0,
        min_col_weight_fraction_leaf=0.0,
        max_row_features=None,
        max_col_features=None,
        bipartite_adapter="gso",
        prediction_weights=None,
    ):
        super().__init__(
            criterion=criterion,
            splitter=splitter,
            max_depth=max_depth,
            min_samples_split=min_samples_split,
            min_samples_leaf=min_samples_leaf,
            min_weight_fraction_leaf=min_weight_fraction_leaf,
            max_features=max_features,
            max_leaf_nodes=max_leaf_nodes,
            random_state=random_state,
            min_impurity_decrease=min_impurity_decrease,
            ccp_alpha=ccp_alpha,
            # Bipartite parameters:
            min_rows_split=min_rows_split,
            min_cols_split=min_cols_split,
            min_rows_leaf=min_rows_leaf,
            min_cols_leaf=min_cols_leaf,
            min_row_weight_fraction_leaf=min_row_weight_fraction_leaf,
            min_col_weight_fraction_leaf=min_col_weight_fraction_leaf,
            max_row_features=max_row_features,
            max_col_features=max_col_features,
            bipartite_adapter=bipartite_adapter,
            prediction_weights=prediction_weights,
        )


class BipartiteDecisionTreeClassifier(
    BaseBipartiteDecisionTree,
    DecisionTreeClassifier,
):
    """Decision tree classifier tailored to bipartite input.

    Implements optimized global single output (GSO) and multi-output (GMO)
    trees for interaction prediction. The latter is proposed by [1] under the
    name of Predictive Bi-Clustering Trees. The former implements an optimzied
    algorithm for growing GSO trees, which consider concatenated pairs of row
    and column instances in a bipartite dataset as the actual intances.

    GSO trees (bipartite_adapter="gso") will yield the exactly
    same tree structure as if all possible combinations of row and column
    instances were provided to a usual sklearn.DecisionTreeRegressor, but
    in much sorter time.

    See [1] and [2] and also the User Guide. (TODO)

    Parameters
    ----------
    criterion : {"gini", "entropy", "log_loss"}, default="gini"
        The function to measure the quality of a split. Supported criteria are
        "gini" for the Gini impurity and "log_loss" and "entropy" both for the
        Shannon information gain, see :ref:`tree_mathematical_formulation`.

    splitter : {"best", "random"}, default="best"
        The strategy used to choose the split at each node. Supported
        strategies are "best" to choose the best split and "random" to choose
        the best random split.

    max_depth : int, default=None
        The maximum depth of the tree. If None, then nodes are expanded until
        all leaves are pure or until all leaves contain less than
        min_samples_split samples.

    min_samples_split : int or float, default=2
        The minimum number of samples required to split an internal node:

        - If int, then consider `min_samples_split` as the minimum number.
        - If float, then `min_samples_split` is a fraction and
          `ceil(min_samples_split * n_samples)` are the minimum
          number of samples for each split.

    min_rows_split : int or float, default=1
        The minimum number of row samples required to split an internal node.
        Analogous to ``min_samples_leaf``.

    min_cols_split : int or float, default=1
        The minimum number of column samples required to split an internal node.
        Analogous to ``min_samples_leaf``.

    min_samples_leaf : int or float, default=1
        The minimum number of samples required to be at a leaf node.
        A split point at any depth will only be considered if it leaves at
        least ``min_samples_leaf`` training samples in each of the left and
        right branches.  This may have the effect of smoothing the model,
        especially in regression.

        - If int, then consider `min_samples_leaf` as the minimum number.
        - If float, then `min_samples_leaf` is a fraction and
          `ceil(min_samples_leaf * n_samples)` are the minimum
          number of samples for each node.

    min_rows_leaf : int or float, default=1
        The minimum number of row samples required to be at a leaf node.
        Analogous to ``min_samples_leaf``.

    min_cols_leaf : int or float, default=1
        The minimum number of column samples required to be at a leaf node.
        Analogous to ``min_samples_leaf``.

    min_weight_fraction_leaf : float, default=0.0
        The minimum weighted fraction of the sum total of weights (of all
        the input samples) required to be at a leaf node. Samples have
        equal weight when sample_weight is not provided.

    min_row_weight_fraction_leaf : float, default=0.0
        The minimum weighted fraction of the sum total of row weights (of all
        the input rows) required to be at a leaf node. Rows have
        equal weight when sample_weight is not provided.

    min_col_weight_fraction_leaf : float, default=0.0
        The minimum weighted fraction of the sum total of column weights (of
        all the input columns) required to be at a leaf node. Columns have
        equal weight when sample_weight is not provided.

    max_row_features : int, float or {"auto", "sqrt", "log2"}, default=None
        The number of features to consider when looking for the best split:

        - If int, then consider `max_row_features` features at each row split.
        - If float, then `max_row_features` is a fraction and
          `int(max_row_features * n_row_features)` features are considered at
          each split.
        - If "auto", then `max_row_features=n_row_features`.
        - If "sqrt", then `max_row_features=sqrt(n_row_features)`.
        - If "log2", then `max_row_features=log2(n_row_features)`.
        - If None or 1.0, then `max_row_features=n_row_features`.

        Note: the search for a split does not stop until at least one
        valid partition of the node samples is found, even if it requires to
        effectively inspect more than ``max_row_features`` row features.

    max_col_features : int, float or {"auto", "sqrt", "log2"}, default=None
        Analogous to `max_row_features`, but for column features.

    random_state : int, RandomState instance or None, default=None
        Controls the randomness of the estimator. The features are always
        randomly permuted at each split, even if ``splitter`` is set to
        ``"best"``. When ``max_(row/col)_features < n_(row/col)_features``,
        the algorithm will select ``max_(row/col)_features`` at random at each
        split before finding the best split among them. But the best found
        split may vary across different runs, even if
        ``max_(row/col)_features=n_(row/col)_features``. That is the case, if
        the improvement of the criterion is identical for several splits and
        one split has to be selected at random. To obtain a deterministic
        behaviour during fitting, ``random_state`` has to be fixed to an
        integer.  See :term:`Glossary <random_state>` for details.

    max_leaf_nodes : int, default=None
        Grow a tree with ``max_leaf_nodes`` in best-first fashion.
        Best nodes are defined as relative reduction in impurity.
        If None then unlimited number of leaf nodes.

    min_impurity_decrease : float, default=0.0
        A node will be split if this split induces a decrease of the impurity
        greater than or equal to this value.

        The weighted impurity decrease equation is the following::

            N_t / N * (impurity - N_t_R / N_t * right_impurity
                                - N_t_L / N_t * left_impurity)

        where ``N`` is the total number of samples, ``N_t`` is the number of
        samples at the current node, ``N_t_L`` is the number of samples in the
        left child, and ``N_t_R`` is the number of samples in the right child.

        ``N``, ``N_t``, ``N_t_R`` and ``N_t_L`` all refer to the weighted sum,
        if ``sample_weight`` is passed.

    ccp_alpha : non-negative float, default=0.0
        Complexity parameter used for Minimal Cost-Complexity Pruning. The
        subtree with the largest cost complexity that is smaller than
        ``ccp_alpha`` will be chosen. By default, no pruning is performed. See
        :ref:`minimal_cost_complexity_pruning` for details.
    
    bipartite_adapter : {"gso", "gmo", "gmosa"}, default="gmosa"
        Which strategy to employ when searching for the best split. The global
        single-output strategy ("gso") is equivalent to grow a tree on all
        combinations of row samples with column samples and their corresponding
        label: x = [*X[0][i], *X[1][j]], y = Y[i, j] for all i and j. However,
        an optimized algorithm allows for these trees to exploit the bipartite
        dataset directly and grow much faster than a naive implementation of
        this idea. 

        The splitting procedure of the global multi-output strategy ("gmo"),
        differently than the GSO adaptation, treats each sample on the other
        axis as a different output: hen splitting on y rows, each column is an
        output, when splitting on columns, each row is a different output.

        In other words, while GMO calculates impurity as a deviance metric
        (call it d) relative to each output's mean ((d(y[i, j], y.mean(0)).mean(0)),
        the GSO adaptation uses deviance relative to the total average label:
        (d(y[i, j], y.mean()).mean().

        The GMO strategy with single label average ("gmosa") works exactly the
        same as explained for GMO, but assumes the tree's output value will be
        y_leaf.mean(). Using "gmo" allows for combining each column or row of
        the leaf's partition in multiple ways (see the `prediction_weights`
        parameter), but results in much larger memory usage, since all outputs
        must be stored. Using "gmosa" solves this memory issue by storing only
        the leaf total average in each node, at the cost of loosing the ability
        to specify prediction weights.

        See [1] for more information.
        
    prediction_weights : {"uniform", "raw", "precomputed", "square", "softmax"\
            }, 1D-array or callable, default="uniform"
        Determines how to compute the final predicted value. Initially, all
        predictions for each row and column instance from the training set that
        share the leaf node with the predicting sample are obtained.

        - "raw" instructs to return this vector, with a value for each training
          row and training column, and `np.nan` for instances not in the same
          leaf.
        - "uniform" returns the mean value of the leaf for new instances but,
          for instances present in the training set, it uses the leaf's row or
          column mean corresponding to it. Known instances are recognized by a
          a similarity value of 1. This is the main approach presented by [1],
          named global multi-output (GMO).

        Other options return the weighted average of the leaf values:

        - A 1D-array may be provided to specify training sample weights
          explicitly, with weights for training row samples followed by weights
          for training column samples (length==`sum(y_train.shape)`).
        - "precomputed" instructs the estimator to consider x values as
          similarities to each row and column sample in the training set (row
          similarities followed by column similarities), using them as
          weights to average the leaf outputs.
        - A callable, if provided, takes all the X being predicted and must
          return an array of weights for each predicting sample with the same
          shape as the X array given to predict().
        - "square" is equivalent to `prediction_weights=np.square`.
        - "softmax" is equivalent to `prediction_weights=np.exp`.

    Attributes
    ----------
    feature_importances_ : ndarray of shape (n_features,)
        The feature importances.
        The higher, the more important the feature.
        The importance of a feature is computed as the
        (normalized) total reduction of the criterion brought
        by that feature. It is also known as the Gini importance [4]_.

        Warning: impurity-based feature importances can be misleading for
        high cardinality features (many unique values). See
        :func:`sklearn.inspection.permutation_importance` as an alternative.

    max_row_features_ : int
        The inferred value of max_row_features.

    max_col_features_ : int
        The inferred value of max_col_features.

    n_features_in_ : int
        Number of features seen during :term:`fit`.

    n_row_features_in_ : int
        Number of row features seen during :term:`fit`.

    n_col_features_in_ : int
        Number of column features seen during :term:`fit`.

    feature_names_in_ : ndarray of shape (`n_features_in_`,)
        Names of features seen during :term:`fit`. Defined only when `X`
        has feature names that are all strings.

    n_outputs_ : int
        The number of outputs when ``fit`` is performed.

    tree_ : Tree instance
        The underlying Tree object. Please refer to
        ``help(sklearn.tree._tree.Tree)`` for attributes of Tree object and
        :ref:`sphx_glr_auto_examples_tree_plot_unveil_tree_structure.py`
        for basic usage of these attributes.

    See Also
    --------
    BipartiteDecisionTreeRegressor : A bipartite decision tree regressor.
    BipartiteExtraTreeRegressor : An extremely randomized bipartite tree
        regressor.
    BipartiteExtraTreeClassifier : An extremely randomized bipartite tree
        classifier.
    hypertrees.ensemble.BipartiteExtraTreesClassifier : A bipartite extra-trees
        classifier.
    hypertrees.ensemble.BipartiteExtraTreesRegressor : A bipartite extra-trees
        regressor.
    hypertrees.ensemble.BipartiteRandomForestClassifier : A bipartite random
        forest classifier.
    hypertrees.ensemble.BipartiteRandomForestRegressor : A bipartite random
        forest regressor.

    Notes
    -----
    The default values for the parameters controlling the size of the trees
    (e.g. ``max_depth``, ``min_samples_leaf``, etc.) lead to fully grown and
    unpruned trees which can potentially be very large on some data sets. To
    reduce memory consumption, the complexity and size of the trees should be
    controlled by setting those parameter values.

    References
    ----------
    .. [1] :doi:`Global Multi-Output Decision Trees for interaction prediction \
       <doi.org/10.1007/s10994-018-5700-x>`
       Pliakos, Geurts and Vens, 2018

    .. [2] :doi:`Drug-target interaction prediction with tree-ensemble \
           learning and output space reconstruction \
           <doi.org/10.1186/s12859-020-3379-z>`
           Pliakos and Vens, 2020
    """

    _parameter_constraints: dict = {
        **BaseBipartiteDecisionTree._parameter_constraints,
        "criterion": [StrOptions({"gini", "entropy", "log_loss"}), Hidden(Criterion)],
        "class_weight": [dict, list, StrOptions({"balanced"}), None],
    }

    def __init__(
        self,
        *,
        criterion="gini",
        splitter="best",
        max_depth=None,
        min_samples_split=2,
        min_samples_leaf=1,
        min_weight_fraction_leaf=0.0,
        max_features=None,
        random_state=None,
        max_leaf_nodes=None,
        min_impurity_decrease=0.0,
        class_weight=None,
        ccp_alpha=0.0,
        # Bipartite parameters:
        min_rows_split=1,
        min_cols_split=1,
        min_rows_leaf=1,
        min_cols_leaf=1,
        min_row_weight_fraction_leaf=0.0,
        min_col_weight_fraction_leaf=0.0,
        max_row_features=None,
        max_col_features=None,
        bipartite_adapter="gmosa",
        prediction_weights=None,
    ):
        super().__init__(
            criterion=criterion,
            splitter=splitter,
            max_depth=max_depth,
            min_samples_split=min_samples_split,
            min_samples_leaf=min_samples_leaf,
            min_weight_fraction_leaf=min_weight_fraction_leaf,
            max_features=max_features,
            max_leaf_nodes=max_leaf_nodes,
            class_weight=class_weight,
            random_state=random_state,
            min_impurity_decrease=min_impurity_decrease,
            ccp_alpha=ccp_alpha,
            # Bipartite parameters:
            min_rows_split=min_rows_split,
            min_cols_split=min_cols_split,
            min_rows_leaf=min_rows_leaf,
            min_cols_leaf=min_cols_leaf,
            min_row_weight_fraction_leaf=min_row_weight_fraction_leaf,
            min_col_weight_fraction_leaf=min_col_weight_fraction_leaf,
            max_row_features=max_row_features,
            max_col_features=max_col_features,
            bipartite_adapter=bipartite_adapter,
            prediction_weights=prediction_weights,
        )

    def fit(self, X, y, sample_weight=None, check_input=True):
        """Build a decision tree classifier from the training set (X, y).
        Parameters
        ----------
        X : {array-like, sparse matrix} of shape (n_samples, n_features)
            The training input samples. Internally, it will be converted to
            ``dtype=np.float32`` and if a sparse matrix is provided
            to a sparse ``csc_matrix``.
        y : array-like of shape (n_samples,) or (n_samples, n_outputs)
            The target values (class labels) as integers or strings.
        sample_weight : array-like of shape (n_samples,), default=None
            Sample weights. If None, then samples are equally weighted. Splits
            that would create child nodes with net zero or negative weight are
            ignored while searching for a split in each node. Splits are also
            ignored if they would result in any single class carrying a
            negative weight in either child node.
        check_input : bool, default=True
            Allow to bypass several input checking.
            Don't use this parameter unless you know what you're doing.
        Returns
        -------
        self : DecisionTreeClassifier
            Fitted estimator.
        """

        super().fit(
            X,
            y,
            sample_weight=sample_weight,
            check_input=check_input,
        )
        return self

    def predict_proba(self, X, check_input=True):
        """Predict class probabilities of the input samples X.
        The predicted class probability is the fraction of samples of the same
        class in a leaf.
        Parameters
        ----------
        X : {array-like, sparse matrix} of shape (n_samples, n_features)
            The input samples. Internally, it will be converted to
            ``dtype=np.float32`` and if a sparse matrix is provided
            to a sparse ``csr_matrix``.
        check_input : bool, default=True
            Allow to bypass several input checking.
            Don't use this parameter unless you know what you're doing.
        Returns
        -------
        proba : ndarray of shape (n_samples, n_classes) or list of n_outputs \
            such arrays if n_outputs > 1
            The class probabilities of the input samples. The order of the
            classes corresponds to that in the attribute :term:`classes_`.
        """
        check_is_fitted(self)
        X = self._validate_X_predict(X, check_input)
        proba = self.tree_.predict(X)

        if self.n_outputs_ == 1:
            proba = proba[:, : self.n_classes_]
            normalizer = proba.sum(axis=1)[:, np.newaxis]
            normalizer[normalizer == 0.0] = 1.0
            proba /= normalizer

            return proba

        else:
            all_proba = []

            for k in range(self.n_outputs_):
                proba_k = proba[:, k, : self.n_classes_[k]]
                normalizer = proba_k.sum(axis=1)[:, np.newaxis]
                normalizer[normalizer == 0.0] = 1.0
                proba_k /= normalizer
                all_proba.append(proba_k)

            return all_proba


class BipartiteExtraTreeClassifier(BipartiteDecisionTreeClassifier):
    """Extremely randomized tree classifier tailored to bipartite input.

    Implements optimized global single output (GSO) and multi-output (GMO)
    trees for interaction prediction. The latter is proposed by [1] under the
    name of Predictive Bi-Clustering Trees. The former implements an optimzied
    algorithm for growing GSO trees, which consider concatenated pairs of row
    and column instances in a bipartite dataset as the actual intances.

    GSO trees (bipartite_adapter="gso") will yield the exactly
    same tree structure as if all possible combinations of row and column
    instances were provided to a usual sklearn.DecisionTreeRegressor, but
    in much sorter time.

    See [1] and [2] and also the User Guide. (TODO)

    Parameters
    ----------
    criterion : {"gini", "entropy", "log_loss"}, default="gini"
        The function to measure the quality of a split. Supported criteria are
        "gini" for the Gini impurity and "log_loss" and "entropy" both for the
        Shannon information gain, see :ref:`tree_mathematical_formulation`.

    splitter : {"best", "random"}, default="random"
        The strategy used to choose the split at each node. Supported
        strategies are "best" to choose the best split and "random" to choose
        the best random split.

    max_depth : int, default=None
        The maximum depth of the tree. If None, then nodes are expanded until
        all leaves are pure or until all leaves contain less than
        min_samples_split samples.

    min_samples_split : int or float, default=2
        The minimum number of samples required to split an internal node:

        - If int, then consider `min_samples_split` as the minimum number.
        - If float, then `min_samples_split` is a fraction and
          `ceil(min_samples_split * n_samples)` are the minimum
          number of samples for each split.

    min_rows_split : int or float, default=1
        The minimum number of row samples required to split an internal node.
        Analogous to ``min_samples_leaf``.

    min_cols_split : int or float, default=1
        The minimum number of column samples required to split an internal node.
        Analogous to ``min_samples_leaf``.

    min_samples_leaf : int or float, default=1
        The minimum number of samples required to be at a leaf node.
        A split point at any depth will only be considered if it leaves at
        least ``min_samples_leaf`` training samples in each of the left and
        right branches.  This may have the effect of smoothing the model,
        especially in regression.

        - If int, then consider `min_samples_leaf` as the minimum number.
        - If float, then `min_samples_leaf` is a fraction and
          `ceil(min_samples_leaf * n_samples)` are the minimum
          number of samples for each node.

    min_rows_leaf : int or float, default=1
        The minimum number of row samples required to be at a leaf node.
        Analogous to ``min_samples_leaf``.

    min_cols_leaf : int or float, default=1
        The minimum number of column samples required to be at a leaf node.
        Analogous to ``min_samples_leaf``.

    min_weight_fraction_leaf : float, default=0.0
        The minimum weighted fraction of the sum total of weights (of all
        the input samples) required to be at a leaf node. Samples have
        equal weight when sample_weight is not provided.

    min_row_weight_fraction_leaf : float, default=0.0
        The minimum weighted fraction of the sum total of row weights (of all
        the input rows) required to be at a leaf node. Rows have
        equal weight when sample_weight is not provided.

    min_col_weight_fraction_leaf : float, default=0.0
        The minimum weighted fraction of the sum total of column weights (of
        all the input columns) required to be at a leaf node. Columns have
        equal weight when sample_weight is not provided.

    max_row_features : int, float or {"auto", "sqrt", "log2"}, default=None
        The number of features to consider when looking for the best split:

        - If int, then consider `max_row_features` features at each row split.
        - If float, then `max_row_features` is a fraction and
          `int(max_row_features * n_row_features)` features are considered at
          each split.
        - If "auto", then `max_row_features=n_row_features`.
        - If "sqrt", then `max_row_features=sqrt(n_row_features)`.
        - If "log2", then `max_row_features=log2(n_row_features)`.
        - If None or 1.0, then `max_row_features=n_row_features`.

        Note: the search for a split does not stop until at least one
        valid partition of the node samples is found, even if it requires to
        effectively inspect more than ``max_row_features`` row features.

    max_col_features : int, float or {"auto", "sqrt", "log2"}, default=None
        Analogous to `max_row_features`, but for column features.

    random_state : int, RandomState instance or None, default=None
        Controls the randomness of the estimator. The features are always
        randomly permuted at each split, even if ``splitter`` is set to
        ``"best"``. When ``max_(row/col)_features < n_(row/col)_features``,
        the algorithm will select ``max_(row/col)_features`` at random at each
        split before finding the best split among them. But the best found
        split may vary across different runs, even if
        ``max_(row/col)_features=n_(row/col)_features``. That is the case, if
        the improvement of the criterion is identical for several splits and
        one split has to be selected at random. To obtain a deterministic
        behaviour during fitting, ``random_state`` has to be fixed to an
        integer.  See :term:`Glossary <random_state>` for details.

    max_leaf_nodes : int, default=None
        Grow a tree with ``max_leaf_nodes`` in best-first fashion.
        Best nodes are defined as relative reduction in impurity.
        If None then unlimited number of leaf nodes.

    min_impurity_decrease : float, default=0.0
        A node will be split if this split induces a decrease of the impurity
        greater than or equal to this value.

        The weighted impurity decrease equation is the following::

            N_t / N * (impurity - N_t_R / N_t * right_impurity
                                - N_t_L / N_t * left_impurity)

        where ``N`` is the total number of samples, ``N_t`` is the number of
        samples at the current node, ``N_t_L`` is the number of samples in the
        left child, and ``N_t_R`` is the number of samples in the right child.

        ``N``, ``N_t``, ``N_t_R`` and ``N_t_L`` all refer to the weighted sum,
        if ``sample_weight`` is passed.

    ccp_alpha : non-negative float, default=0.0
        Complexity parameter used for Minimal Cost-Complexity Pruning. The
        subtree with the largest cost complexity that is smaller than
        ``ccp_alpha`` will be chosen. By default, no pruning is performed. See
        :ref:`minimal_cost_complexity_pruning` for details.
    
    bipartite_adapter : {"gso", "gmo", "gmosa"}, default="gmosa"
        Which strategy to employ when searching for the best split. The global
        single-output strategy ("gso") is equivalent to grow a tree on all
        combinations of row samples with column samples and their corresponding
        label: x = [*X[0][i], *X[1][j]], y = Y[i, j] for all i and j. However,
        an optimized algorithm allows for these trees to exploit the bipartite
        dataset directly and grow much faster than a naive implementation of
        this idea. 

        The splitting procedure of the global multi-output strategy ("gmo"),
        differently than the GSO adaptation, treats each sample on the other
        axis as a different output: hen splitting on y rows, each column is an
        output, when splitting on columns, each row is a different output.

        In other words, while GMO calculates impurity as a deviance metric
        (call it d) relative to each output's mean ((d(y[i, j], y.mean(0)).mean(0)),
        the GSO adaptation uses deviance relative to the total average label:
        (d(y[i, j], y.mean()).mean().

        The GMO strategy with single label average ("gmosa") works exactly the
        same as explained for GMO, but assumes the tree's output value will be
        y_leaf.mean(). Using "gmo" allows for combining each column or row of
        the leaf's partition in multiple ways (see the `prediction_weights`
        parameter), but results in much larger memory usage, since all outputs
        must be stored. Using "gmosa" solves this memory issue by storing only
        the leaf total average in each node, at the cost of loosing the ability
        to specify prediction weights.

        See [1] for more information.
        
    prediction_weights : {"uniform", "raw", "precomputed", "square", "softmax"\
            }, 1D-array or callable, default="uniform"
        Determines how to compute the final predicted value. Initially, all
        predictions for each row and column instance from the training set that
        share the leaf node with the predicting sample are obtained.

        - "raw" instructs to return this vector, with a value for each training
          row and training column, and `np.nan` for instances not in the same
          leaf.
        - "uniform" returns the mean value of the leaf for new instances but,
          for instances present in the training set, it uses the leaf's row or
          column mean corresponding to it. Known instances are recognized by a
          a similarity value of 1. This is the main approach presented by [1],
          named global multi-output (GMO).

        Other options return the weighted average of the leaf values:

        - A 1D-array may be provided to specify training sample weights
          explicitly, with weights for training row samples followed by weights
          for training column samples (length==`sum(y_train.shape)`).
        - "precomputed" instructs the estimator to consider x values as
          similarities to each row and column sample in the training set (row
          similarities followed by column similarities), using them as
          weights to average the leaf outputs.
        - A callable, if provided, takes all the X being predicted and must
          return an array of weights for each predicting sample with the same
          shape as the X array given to predict().
        - "square" is equivalent to `prediction_weights=np.square`.
        - "softmax" is equivalent to `prediction_weights=np.exp`.

    Attributes
    ----------
    feature_importances_ : ndarray of shape (n_features,)
        The feature importances.
        The higher, the more important the feature.
        The importance of a feature is computed as the
        (normalized) total reduction of the criterion brought
        by that feature. It is also known as the Gini importance [4]_.

        Warning: impurity-based feature importances can be misleading for
        high cardinality features (many unique values). See
        :func:`sklearn.inspection.permutation_importance` as an alternative.

    max_row_features_ : int
        The inferred value of max_row_features.

    max_col_features_ : int
        The inferred value of max_col_features.

    n_features_in_ : int
        Number of features seen during :term:`fit`.

    n_row_features_in_ : int
        Number of row features seen during :term:`fit`.

    n_col_features_in_ : int
        Number of column features seen during :term:`fit`.

    feature_names_in_ : ndarray of shape (`n_features_in_`,)
        Names of features seen during :term:`fit`. Defined only when `X`
        has feature names that are all strings.

    n_outputs_ : int
        The number of outputs when ``fit`` is performed.

    tree_ : Tree instance
        The underlying Tree object. Please refer to
        ``help(sklearn.tree._tree.Tree)`` for attributes of Tree object and
        :ref:`sphx_glr_auto_examples_tree_plot_unveil_tree_structure.py`
        for basic usage of these attributes.

    See Also
    --------
    BipartiteDecisionTreeClassifier : A bipartite decision tree classifier.
    BipartiteExtraTreeRegressor : An extremely randomized bipartite tree
        regressor.
    BipartiteDecisionTreeRegressor : A bipartite decision tree regressor.
    hypertrees.ensemble.BipartiteExtraTreesClassifier : A bipartite extra-trees
        classifier.
    hypertrees.ensemble.BipartiteExtraTreesRegressor : A bipartite extra-trees
        regressor.
    hypertrees.ensemble.BipartiteRandomForestClassifier : A bipartite random
        forest classifier.
    hypertrees.ensemble.BipartiteRandomForestRegressor : A bipartite random
        forest regressor.

    Notes
    -----
    The default values for the parameters controlling the size of the trees
    (e.g. ``max_depth``, ``min_samples_leaf``, etc.) lead to fully grown and
    unpruned trees which can potentially be very large on some data sets. To
    reduce memory consumption, the complexity and size of the trees should be
    controlled by setting those parameter values.

    References
    ----------
    .. [1] :doi:`Global Multi-Output Decision Trees for interaction prediction \
       <doi.org/10.1007/s10994-018-5700-x>`
       Pliakos, Geurts and Vens, 2018

    .. [2] :doi:`Drug-target interaction prediction with tree-ensemble \
           learning and output space reconstruction \
           <doi.org/10.1186/s12859-020-3379-z>`
           Pliakos and Vens, 2020
    """
    def __init__(
        self,
        *,
        criterion="gini",
        splitter="random",  # Only diff from BipartiteDecisionTreeClassifier
        max_depth=None,
        min_samples_split=2,
        min_samples_leaf=1,
        min_weight_fraction_leaf=0.0,
        max_features=None,
        random_state=None,
        max_leaf_nodes=None,
        min_impurity_decrease=0.0,
        class_weight=None,
        ccp_alpha=0.0,
        # Bipartite parameters:
        min_rows_split=1,
        min_cols_split=1,
        min_rows_leaf=1,
        min_cols_leaf=1,
        min_row_weight_fraction_leaf=0.0,
        min_col_weight_fraction_leaf=0.0,
        max_row_features=None,
        max_col_features=None,
        bipartite_adapter="gmosa",
        prediction_weights=None,
    ):
        super().__init__(
            criterion=criterion,
            splitter=splitter,
            max_depth=max_depth,
            min_samples_split=min_samples_split,
            min_samples_leaf=min_samples_leaf,
            min_weight_fraction_leaf=min_weight_fraction_leaf,
            max_features=max_features,
            max_leaf_nodes=max_leaf_nodes,
            class_weight=class_weight,
            random_state=random_state,
            min_impurity_decrease=min_impurity_decrease,
            ccp_alpha=ccp_alpha,
            # Bipartite parameters:
            min_rows_split=min_rows_split,
            min_cols_split=min_cols_split,
            min_rows_leaf=min_rows_leaf,
            min_cols_leaf=min_cols_leaf,
            min_row_weight_fraction_leaf=min_row_weight_fraction_leaf,
            min_col_weight_fraction_leaf=min_col_weight_fraction_leaf,
            max_row_features=max_row_features,
            max_col_features=max_col_features,
            bipartite_adapter=bipartite_adapter,
            prediction_weights=prediction_weights,
        )


class BipartiteDecisionTreeClassifier(
    BaseBipartiteDecisionTree,
    DecisionTreeClassifier,
    ClassifierMixin,
):

    _parameter_constraints: dict = {
        **BaseBipartiteDecisionTree._parameter_constraints,
        "criterion": [StrOptions({"gini", "entropy", "log_loss"}), Hidden(Criterion)],
        "class_weight": [dict, list, StrOptions({"balanced"}), None],
    }

    def __init__(
        self,
        *,
        criterion="gini",
        splitter="best",
        max_depth=None,
        min_samples_split=2,
        min_samples_leaf=1,
        min_weight_fraction_leaf=0.0,
        max_features=None,
        random_state=None,
        max_leaf_nodes=None,
        min_impurity_decrease=0.0,
        class_weight=None,
        ccp_alpha=0.0,
        # Bipartite parameters:
        min_rows_split=1,
        min_cols_split=1,
        min_rows_leaf=1,
        min_cols_leaf=1,
        min_row_weight_fraction_leaf=0.0,
        min_col_weight_fraction_leaf=0.0,
        max_row_features=None,
        max_col_features=None,
        bipartite_adapter="global_multioutput",
        prediction_weights=None,
    ):
        super().__init__(
            criterion=criterion,
            splitter=splitter,
            max_depth=max_depth,
            min_samples_split=min_samples_split,
            min_samples_leaf=min_samples_leaf,
            min_weight_fraction_leaf=min_weight_fraction_leaf,
            max_features=max_features,
            max_leaf_nodes=max_leaf_nodes,
            class_weight=class_weight,
            random_state=random_state,
            min_impurity_decrease=min_impurity_decrease,
            ccp_alpha=ccp_alpha,
            # Bipartite parameters:
            min_rows_split=min_rows_split,
            min_cols_split=min_cols_split,
            min_rows_leaf=min_rows_leaf,
            min_cols_leaf=min_cols_leaf,
            min_row_weight_fraction_leaf=min_row_weight_fraction_leaf,
            min_col_weight_fraction_leaf=min_col_weight_fraction_leaf,
            max_row_features=max_row_features,
            max_col_features=max_col_features,
            bipartite_adapter=bipartite_adapter,
            prediction_weights=prediction_weights,
        )

    def fit(self, X, y, sample_weight=None, check_input=True):
        """Build a decision tree classifier from the training set (X, y).
        Parameters
        ----------
        X : {array-like, sparse matrix} of shape (n_samples, n_features)
            The training input samples. Internally, it will be converted to
            ``dtype=np.float32`` and if a sparse matrix is provided
            to a sparse ``csc_matrix``.
        y : array-like of shape (n_samples,) or (n_samples, n_outputs)
            The target values (class labels) as integers or strings.
        sample_weight : array-like of shape (n_samples,), default=None
            Sample weights. If None, then samples are equally weighted. Splits
            that would create child nodes with net zero or negative weight are
            ignored while searching for a split in each node. Splits are also
            ignored if they would result in any single class carrying a
            negative weight in either child node.
        check_input : bool, default=True
            Allow to bypass several input checking.
            Don't use this parameter unless you know what you're doing.
        Returns
        -------
        self : DecisionTreeClassifier
            Fitted estimator.
        """

        super().fit(
            X,
            y,
            sample_weight=sample_weight,
            check_input=check_input,
        )
        return self

    def predict_proba(self, X, check_input=True):
        """Predict class probabilities of the input samples X.
        The predicted class probability is the fraction of samples of the same
        class in a leaf.
        Parameters
        ----------
        X : {array-like, sparse matrix} of shape (n_samples, n_features)
            The input samples. Internally, it will be converted to
            ``dtype=np.float32`` and if a sparse matrix is provided
            to a sparse ``csr_matrix``.
        check_input : bool, default=True
            Allow to bypass several input checking.
            Don't use this parameter unless you know what you're doing.
        Returns
        -------
        proba : ndarray of shape (n_samples, n_classes) or list of n_outputs \
            such arrays if n_outputs > 1
            The class probabilities of the input samples. The order of the
            classes corresponds to that in the attribute :term:`classes_`.
        """
        check_is_fitted(self)
        X = self._validate_X_predict(X, check_input)
        proba = self.tree_.predict(X)

        if self.n_outputs_ == 1:
            proba = proba[:, : self.n_classes_]
            normalizer = proba.sum(axis=1)[:, np.newaxis]
            normalizer[normalizer == 0.0] = 1.0
            proba /= normalizer

            return proba

        else:
            all_proba = []

            for k in range(self.n_outputs_):
                proba_k = proba[:, k, : self.n_classes_[k]]
                normalizer = proba_k.sum(axis=1)[:, np.newaxis]
                normalizer[normalizer == 0.0] = 1.0
                proba_k /= normalizer
                all_proba.append(proba_k)

            return all_proba<|MERGE_RESOLUTION|>--- conflicted
+++ resolved
@@ -43,17 +43,10 @@
 from ._nd_tree import DepthFirstTreeBuilder2D
 from ._nd_criterion import (
     BipartiteCriterion,
-<<<<<<< HEAD
     SquaredErrorGSO,
     FriedmanGSO,
     GMO,
     GMOSA,
-=======
-    BipartiteSquaredError,
-    BipartiteFriedman,
-    PBCTCriterionWrapper,
-    PBCTCriterionWrapperSA,
->>>>>>> d2a145e5
 )
 from ._nd_splitter import BipartiteSplitter
 from ..melter import row_cartesian_product
@@ -81,19 +74,13 @@
 BIPARTITE_CRITERIA = {
     "gso": {
         "regression": {
-<<<<<<< HEAD
             "squared_error": (SquaredErrorGSO, CRITERIA_REG['squared_error']),
             "friedman_mse": (FriedmanGSO, CRITERIA_REG['friedman_mse']),
-=======
-            "squared_error": (BipartiteSquaredError, CRITERIA_REG['squared_error']),
-            "friedman_mse": (BipartiteFriedman, CRITERIA_REG['friedman_mse']),
->>>>>>> d2a145e5
         },
         "classification": {},
     },
     "gmo": {
         "regression": {
-<<<<<<< HEAD
             "squared_error": (GMO, AxisMSE),
             "friedman_mse": (GMO, AxisFriedmanMSE),
         },
@@ -112,26 +99,6 @@
             "gini": (GMOSA, AxisGini),
             "entropy": (GMOSA, AxisEntropy),
             "log_loss": (GMOSA, AxisEntropy),
-=======
-            "squared_error": (PBCTCriterionWrapper, AxisMSE),
-            "friedman_mse": (PBCTCriterionWrapper, AxisFriedmanMSE),
-        },
-        "classification": {
-            "gini": (PBCTCriterionWrapper, AxisGini),
-            "entropy": (PBCTCriterionWrapper, AxisEntropy),
-            "log_loss": (PBCTCriterionWrapper, AxisEntropy),
-        },
-    },
-    "local_multioutput_sa": {
-        "regression": {
-            "squared_error": (PBCTCriterionWrapperSA, AxisMSE),
-            "friedman_mse": (PBCTCriterionWrapperSA, AxisFriedmanMSE),
-        },
-        "classification": {
-            "gini": (PBCTCriterionWrapperSA, AxisGini),
-            "entropy": (PBCTCriterionWrapperSA, AxisEntropy),
-            "log_loss": (PBCTCriterionWrapperSA, AxisEntropy),
->>>>>>> d2a145e5
         },
     },
 }
@@ -245,15 +212,7 @@
             None,
         ],
         "bipartite_adapter": [
-<<<<<<< HEAD
             StrOptions({"gso", "gmo", "gmosa"}),
-=======
-            StrOptions({
-                "global_single_output",
-                "local_multioutput",
-                "local_multioutput_sa",
-            }),
->>>>>>> d2a145e5
         ],
         "prediction_weights": [
             "array-like",
@@ -375,11 +334,7 @@
         # self.n_outputs_ = y.shape[-1]  # TODO: implement multi-output (3D y).
         self.n_outputs_ = 1
 
-<<<<<<< HEAD
         if self.bipartite_adapter == "gmo":
-=======
-        if self.bipartite_adapter == "local_multioutput":
->>>>>>> d2a145e5
             # The Criterion initially generates one output for each y row and
             # y column, with a bunch of np.nan to indicate samples not in the
             # node. These values are then processed by predict to yield a
@@ -578,11 +533,7 @@
         min_weight_leaf = \
             self.min_weight_fraction_leaf * (row_weight_sum * col_weight_sum)
 
-<<<<<<< HEAD
         if self.bipartite_adapter == 'gmo':
-=======
-        if self.bipartite_adapter == 'local_multioutput':
->>>>>>> d2a145e5
             if _is_arraylike_not_scalar(self.prediction_weights):
                 if self.prediction_weights.ndim != 1:
                     raise ValueError(
@@ -598,23 +549,15 @@
                     )
 
             elif (
-<<<<<<< HEAD
                 self.prediction_weights in (
                     None, "uniform", "precomputed", "square", "softmax",
                 )
-=======
-                self.prediction_weights in (None, "uniform", "precomputed")
->>>>>>> d2a145e5
                 or callable(self.prediction_weights)
             ):
                 for Xi in X:
                     check_similarity_matrix(Xi, symmetry_exception=True)
         
-<<<<<<< HEAD
         # bipartite_adapter == "gso" or "gmosa"
-=======
-        # bipartite_adapter == "global_single_output" or "local_multioutput_sa"
->>>>>>> d2a145e5
         else:
             if is_classifier(self):
                 raise NotImplementedError(  # TODO
@@ -775,12 +718,7 @@
         proba = self.tree_.predict(X)
         n_samples = X.shape[0]
 
-<<<<<<< HEAD
         if self.bipartite_adapter == "gmo":
-=======
-        # TODO: weighted outputs for global_single_output adapter?
-        if self.bipartite_adapter == "local_multioutput":
->>>>>>> d2a145e5
             proba = self._weight_raw_predictions(X, proba)
 
         # Classification
@@ -2325,147 +2263,4 @@
             max_col_features=max_col_features,
             bipartite_adapter=bipartite_adapter,
             prediction_weights=prediction_weights,
-        )
-
-
-class BipartiteDecisionTreeClassifier(
-    BaseBipartiteDecisionTree,
-    DecisionTreeClassifier,
-    ClassifierMixin,
-):
-
-    _parameter_constraints: dict = {
-        **BaseBipartiteDecisionTree._parameter_constraints,
-        "criterion": [StrOptions({"gini", "entropy", "log_loss"}), Hidden(Criterion)],
-        "class_weight": [dict, list, StrOptions({"balanced"}), None],
-    }
-
-    def __init__(
-        self,
-        *,
-        criterion="gini",
-        splitter="best",
-        max_depth=None,
-        min_samples_split=2,
-        min_samples_leaf=1,
-        min_weight_fraction_leaf=0.0,
-        max_features=None,
-        random_state=None,
-        max_leaf_nodes=None,
-        min_impurity_decrease=0.0,
-        class_weight=None,
-        ccp_alpha=0.0,
-        # Bipartite parameters:
-        min_rows_split=1,
-        min_cols_split=1,
-        min_rows_leaf=1,
-        min_cols_leaf=1,
-        min_row_weight_fraction_leaf=0.0,
-        min_col_weight_fraction_leaf=0.0,
-        max_row_features=None,
-        max_col_features=None,
-        bipartite_adapter="global_multioutput",
-        prediction_weights=None,
-    ):
-        super().__init__(
-            criterion=criterion,
-            splitter=splitter,
-            max_depth=max_depth,
-            min_samples_split=min_samples_split,
-            min_samples_leaf=min_samples_leaf,
-            min_weight_fraction_leaf=min_weight_fraction_leaf,
-            max_features=max_features,
-            max_leaf_nodes=max_leaf_nodes,
-            class_weight=class_weight,
-            random_state=random_state,
-            min_impurity_decrease=min_impurity_decrease,
-            ccp_alpha=ccp_alpha,
-            # Bipartite parameters:
-            min_rows_split=min_rows_split,
-            min_cols_split=min_cols_split,
-            min_rows_leaf=min_rows_leaf,
-            min_cols_leaf=min_cols_leaf,
-            min_row_weight_fraction_leaf=min_row_weight_fraction_leaf,
-            min_col_weight_fraction_leaf=min_col_weight_fraction_leaf,
-            max_row_features=max_row_features,
-            max_col_features=max_col_features,
-            bipartite_adapter=bipartite_adapter,
-            prediction_weights=prediction_weights,
-        )
-
-    def fit(self, X, y, sample_weight=None, check_input=True):
-        """Build a decision tree classifier from the training set (X, y).
-        Parameters
-        ----------
-        X : {array-like, sparse matrix} of shape (n_samples, n_features)
-            The training input samples. Internally, it will be converted to
-            ``dtype=np.float32`` and if a sparse matrix is provided
-            to a sparse ``csc_matrix``.
-        y : array-like of shape (n_samples,) or (n_samples, n_outputs)
-            The target values (class labels) as integers or strings.
-        sample_weight : array-like of shape (n_samples,), default=None
-            Sample weights. If None, then samples are equally weighted. Splits
-            that would create child nodes with net zero or negative weight are
-            ignored while searching for a split in each node. Splits are also
-            ignored if they would result in any single class carrying a
-            negative weight in either child node.
-        check_input : bool, default=True
-            Allow to bypass several input checking.
-            Don't use this parameter unless you know what you're doing.
-        Returns
-        -------
-        self : DecisionTreeClassifier
-            Fitted estimator.
-        """
-
-        super().fit(
-            X,
-            y,
-            sample_weight=sample_weight,
-            check_input=check_input,
-        )
-        return self
-
-    def predict_proba(self, X, check_input=True):
-        """Predict class probabilities of the input samples X.
-        The predicted class probability is the fraction of samples of the same
-        class in a leaf.
-        Parameters
-        ----------
-        X : {array-like, sparse matrix} of shape (n_samples, n_features)
-            The input samples. Internally, it will be converted to
-            ``dtype=np.float32`` and if a sparse matrix is provided
-            to a sparse ``csr_matrix``.
-        check_input : bool, default=True
-            Allow to bypass several input checking.
-            Don't use this parameter unless you know what you're doing.
-        Returns
-        -------
-        proba : ndarray of shape (n_samples, n_classes) or list of n_outputs \
-            such arrays if n_outputs > 1
-            The class probabilities of the input samples. The order of the
-            classes corresponds to that in the attribute :term:`classes_`.
-        """
-        check_is_fitted(self)
-        X = self._validate_X_predict(X, check_input)
-        proba = self.tree_.predict(X)
-
-        if self.n_outputs_ == 1:
-            proba = proba[:, : self.n_classes_]
-            normalizer = proba.sum(axis=1)[:, np.newaxis]
-            normalizer[normalizer == 0.0] = 1.0
-            proba /= normalizer
-
-            return proba
-
-        else:
-            all_proba = []
-
-            for k in range(self.n_outputs_):
-                proba_k = proba[:, k, : self.n_classes_[k]]
-                normalizer = proba_k.sum(axis=1)[:, np.newaxis]
-                normalizer[normalizer == 0.0] = 1.0
-                proba_k /= normalizer
-                all_proba.append(proba_k)
-
-            return all_proba+        )