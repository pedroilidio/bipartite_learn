--- conflicted
+++ resolved
@@ -251,16 +251,10 @@
     n_outputs=[Interval(Integral, 1, None, closed="left"), None],
     n_features=[Interval(Integral, 1, None, closed="left"), None],
     n_samples=[Interval(Integral, 1, None, closed="left"), None],
-<<<<<<< HEAD
     ss_class=[type(SemisupervisedCriterion)],
     supervised_criterion=[Criterion, type(Criterion)],
     unsupervised_criterion=[Criterion, type(Criterion)],
-=======
-    ss_class=[type],
-    supervised_criterion=[Criterion, type],
-    unsupervised_criterion=[Criterion, type],
     update_supervision=[callable, None],
->>>>>>> 4261f4be
 ))
 def make_semisupervised_criterion(
     supervision,
